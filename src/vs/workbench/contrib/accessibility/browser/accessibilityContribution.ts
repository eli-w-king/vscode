/*---------------------------------------------------------------------------------------------
 *  Copyright (c) Microsoft Corporation. All rights reserved.
 *  Licensed under the MIT License. See License.txt in the project root for license information.
 *--------------------------------------------------------------------------------------------*/

import { localize } from 'vs/nls';
import { Extensions, IConfigurationNode, IConfigurationRegistry } from 'vs/platform/configuration/common/configurationRegistry';
import { Registry } from 'vs/platform/registry/common/platform';

export const enum AccessibilityVerbositySettingId {
	Terminal = 'accessibility.verbosity.terminal',
	DiffEditor = 'accessibility.verbosity.diff-editor',
	Chat = 'accessibility.verbosity.chat',
	InteractiveEditor = 'accessibility.verbosity.interactiveEditor',
<<<<<<< HEAD
	Notebook = 'accessibility.verbosity.notebook'
=======
	KeybindingsEditor = 'accessibility.verbosity.keybindingsEditor'
>>>>>>> 648c3c83
}

const configuration: IConfigurationNode = {
	id: 'accessibility',
	title: localize('accessibilityConfigurationTitle', "Accessibility"),
	type: 'object',
	properties: {
		[AccessibilityVerbositySettingId.Terminal]: {
			description: localize('verbosity.terminal.description', 'Provide information about how to access the terminal accessibility help menu when the terminal is focused'),
			type: 'boolean',
			default: true,
			tags: ['accessibility']
		},
		[AccessibilityVerbositySettingId.DiffEditor]: {
			description: localize('verbosity.diff-editor.description', 'Provide information about how to navigate changes in the diff editor when it is focused'),
			type: 'boolean',
			default: true,
			tags: ['accessibility']
		},
		[AccessibilityVerbositySettingId.Chat]: {
			description: localize('verbosity.chat.description', 'Provide information about how to access the chat help menu when the chat input is focused'),
			type: 'boolean',
			default: true,
			tags: ['accessibility']
		},
		[AccessibilityVerbositySettingId.InteractiveEditor]: {
			description: localize('verbosity.interactiveEditor.description', 'Provide information about how to access the interactive editor accessibility help menu when the interactive editor input is focused'),
			type: 'boolean',
			default: true,
			tags: ['accessibility']
		},
<<<<<<< HEAD
		[AccessibilityVerbositySettingId.Notebook]: {
			description: localize('verbosity.notebook', 'Provide information about how to focus the cell container or inner editor when a notebook cell is focused.'),
=======
		[AccessibilityVerbositySettingId.KeybindingsEditor]: {
			description: localize('verbosity.keybindingsEditor.description', 'Provide information about how to change a keybinding in the keybindings editor when a row is focused'),
>>>>>>> 648c3c83
			type: 'boolean',
			default: true,
			tags: ['accessibility']
		}
	}
};

export function registerAccessibilityConfiguration() {
	const configurationRegistry = Registry.as<IConfigurationRegistry>(Extensions.Configuration);
	configurationRegistry.registerConfiguration(configuration);
}<|MERGE_RESOLUTION|>--- conflicted
+++ resolved
@@ -12,11 +12,8 @@
 	DiffEditor = 'accessibility.verbosity.diff-editor',
 	Chat = 'accessibility.verbosity.chat',
 	InteractiveEditor = 'accessibility.verbosity.interactiveEditor',
-<<<<<<< HEAD
+	KeybindingsEditor = 'accessibility.verbosity.keybindingsEditor',
 	Notebook = 'accessibility.verbosity.notebook'
-=======
-	KeybindingsEditor = 'accessibility.verbosity.keybindingsEditor'
->>>>>>> 648c3c83
 }
 
 const configuration: IConfigurationNode = {
@@ -48,13 +45,14 @@
 			default: true,
 			tags: ['accessibility']
 		},
-<<<<<<< HEAD
+		[AccessibilityVerbositySettingId.KeybindingsEditor]: {
+			description: localize('verbosity.keybindingsEditor.description', 'Provide information about how to change a keybinding in the keybindings editor when a row is focused'),
+			type: 'boolean',
+			default: true,
+			tags: ['accessibility']
+		},
 		[AccessibilityVerbositySettingId.Notebook]: {
 			description: localize('verbosity.notebook', 'Provide information about how to focus the cell container or inner editor when a notebook cell is focused.'),
-=======
-		[AccessibilityVerbositySettingId.KeybindingsEditor]: {
-			description: localize('verbosity.keybindingsEditor.description', 'Provide information about how to change a keybinding in the keybindings editor when a row is focused'),
->>>>>>> 648c3c83
 			type: 'boolean',
 			default: true,
 			tags: ['accessibility']
