/*---------------------------------------------------------------------------------------------
 *  Copyright (c) Microsoft Corporation. All rights reserved.
 *  Licensed under the MIT License. See License.txt in the project root for license information.
 *--------------------------------------------------------------------------------------------*/

import * as nls from 'vs/nls';
import * as os from 'os';
import { Action, IAction } from 'vs/base/common/actions';
import { EndOfLinePreference } from 'vs/editor/common/editorCommon';
import { ICodeEditorService } from 'vs/editor/browser/services/codeEditorService';
import { ITerminalService, TERMINAL_PANEL_ID, ITerminalInstance } from 'vs/workbench/parts/terminal/common/terminal';
import { SelectActionItem } from 'vs/base/browser/ui/actionbar/actionbar';
import { TPromise } from 'vs/base/common/winjs.base';
import { TogglePanelAction } from 'vs/workbench/browser/panel';
import { IPartService } from 'vs/workbench/services/part/common/partService';
import { IPanelService } from 'vs/workbench/services/panel/common/panelService';
import { IMessageService, Severity } from 'vs/platform/message/common/message';
import { attachSelectBoxStyler } from 'vs/platform/theme/common/styler';
import { IThemeService } from 'vs/platform/theme/common/themeService';
import { IQuickOpenService, IPickOptions } from 'vs/platform/quickOpen/common/quickOpen';
import { ActionBarContributor } from 'vs/workbench/browser/actions';
import { TerminalEntry } from 'vs/workbench/parts/terminal/browser/terminalQuickOpen';
import { IInstantiationService } from 'vs/platform/instantiation/common/instantiation';
import { IContextViewService } from 'vs/platform/contextview/browser/contextView';
import { ICommandService } from 'vs/platform/commands/common/commands';
import { IWorkspaceContextService } from 'vs/platform/workspace/common/workspace';
import { PICK_WORKSPACE_FOLDER_COMMAND_ID } from 'vs/workbench/browser/actions/workspaceCommands';

export const TERMINAL_PICKER_PREFIX = 'term ';

export class ToggleTerminalAction extends TogglePanelAction {

	public static readonly ID = 'workbench.action.terminal.toggleTerminal';
	public static readonly LABEL = nls.localize('workbench.action.terminal.toggleTerminal', "Toggle Integrated Terminal");

	constructor(
		id: string, label: string,
		@IPanelService panelService: IPanelService,
		@IPartService partService: IPartService,
		@ITerminalService private terminalService: ITerminalService
	) {
		super(id, label, TERMINAL_PANEL_ID, panelService, partService);
	}

	public run(event?: any): TPromise<any> {
		if (this.terminalService.terminalInstances.length === 0) {
			// If there is not yet an instance attempt to create it here so that we can suggest a
			// new shell on Windows (and not do so when the panel is restored on reload).
			this.terminalService.createInstance(undefined, true);
		}
		return super.run();
	}
}

export class KillTerminalAction extends Action {

	public static readonly ID = 'workbench.action.terminal.kill';
	public static readonly LABEL = nls.localize('workbench.action.terminal.kill', "Kill the Active Terminal Instance");
	public static readonly PANEL_LABEL = nls.localize('workbench.action.terminal.kill.short', "Kill Terminal");

	constructor(
		id: string, label: string,
		@ITerminalService private terminalService: ITerminalService
	) {
		super(id, label);
		this.class = 'terminal-action kill';
	}

	public run(event?: any): TPromise<any> {
		let terminalInstance = this.terminalService.getActiveInstance();
		if (terminalInstance) {
			this.terminalService.getActiveInstance().dispose();
			if (this.terminalService.terminalInstances.length > 0) {
				this.terminalService.showPanel(true);
			}
		}
		return TPromise.as(void 0);
	}
}

export class QuickKillTerminalAction extends Action {

	public static readonly ID = 'workbench.action.terminal.quickKill';
	public static readonly LABEL = nls.localize('workbench.action.terminal.quickKill', "Kill Terminal Instance");

	constructor(
		id: string, label: string,
		private terminalEntry: TerminalEntry,
		@ITerminalService private terminalService: ITerminalService,
		@IQuickOpenService private quickOpenService: IQuickOpenService
	) {
		super(id, label);
		this.class = 'terminal-action kill';
	}

	public run(event?: any): TPromise<any> {
		const terminalIndex = parseInt(this.terminalEntry.getLabel().split(':')[0]) - 1;
		const terminal = this.terminalService.getInstanceFromIndex(terminalIndex);
		if (terminal) {
			terminal.dispose();
		}
		if (this.terminalService.terminalInstances.length > 0 && this.terminalService.activeTerminalInstanceIndex !== terminalIndex) {
			this.terminalService.setActiveInstanceByIndex(Math.min(terminalIndex, this.terminalService.terminalInstances.length - 1));
		}
		return TPromise.timeout(50).then(result => this.quickOpenService.show(TERMINAL_PICKER_PREFIX, null));
	}
}

/**
 * Copies the terminal selection. Note that since the command palette takes focus from the terminal,
 * this cannot be triggered through the command palette.
 */
export class CopyTerminalSelectionAction extends Action {

	public static readonly ID = 'workbench.action.terminal.copySelection';
	public static readonly LABEL = nls.localize('workbench.action.terminal.copySelection', "Copy Selection");

	constructor(
		id: string, label: string,
		@ITerminalService private terminalService: ITerminalService
	) {
		super(id, label);
	}

	public run(event?: any): TPromise<any> {
		let terminalInstance = this.terminalService.getActiveInstance();
		if (terminalInstance) {
			terminalInstance.copySelection();
		}
		return TPromise.as(void 0);
	}
}

export class SelectAllTerminalAction extends Action {

	public static readonly ID = 'workbench.action.terminal.selectAll';
	public static readonly LABEL = nls.localize('workbench.action.terminal.selectAll', "Select All");

	constructor(
		id: string, label: string,
		@ITerminalService private terminalService: ITerminalService
	) {
		super(id, label);
	}

	public run(event?: any): TPromise<any> {
		let terminalInstance = this.terminalService.getActiveInstance();
		if (terminalInstance) {
			terminalInstance.selectAll();
		}
		return TPromise.as(void 0);
	}
}

export class DeleteWordLeftTerminalAction extends Action {

	public static readonly ID = 'workbench.action.terminal.deleteWordLeft';
	public static readonly LABEL = nls.localize('workbench.action.terminal.deleteWordLeft', "Delete Word Left");

	constructor(
		id: string, label: string,
		@ITerminalService private terminalService: ITerminalService
	) {
		super(id, label);
	}

	public run(event?: any): TPromise<any> {
		let terminalInstance = this.terminalService.getActiveInstance();
		if (terminalInstance) {
			// Send ctrl+W
			terminalInstance.sendText(String.fromCharCode('W'.charCodeAt(0) - 64), false);
		}
		return TPromise.as(void 0);
	}
}

export class DeleteWordRightTerminalAction extends Action {

	public static readonly ID = 'workbench.action.terminal.deleteWordRight';
	public static readonly LABEL = nls.localize('workbench.action.terminal.deleteWordRight', "Delete Word Right");

	constructor(
		id: string, label: string,
		@ITerminalService private terminalService: ITerminalService
	) {
		super(id, label);
	}

	public run(event?: any): TPromise<any> {
		let terminalInstance = this.terminalService.getActiveInstance();
		if (terminalInstance) {
			// Send alt+D
			terminalInstance.sendText('\x1bD', false);
		}
		return TPromise.as(void 0);
	}
}

export class CreateNewTerminalAction extends Action {

	public static readonly ID = 'workbench.action.terminal.new';
	public static readonly LABEL = nls.localize('workbench.action.terminal.new', "Create New Integrated Terminal");
	public static readonly PANEL_LABEL = nls.localize('workbench.action.terminal.new.short', "New Terminal");

	constructor(
		id: string, label: string,
		@ITerminalService private terminalService: ITerminalService,
		@ICommandService private commandService: ICommandService,
		@IWorkspaceContextService private workspaceContextService: IWorkspaceContextService
	) {
		super(id, label);
		this.class = 'terminal-action new';
	}

	public run(event?: any): TPromise<any> {
		const folders = this.workspaceContextService.getWorkspace().folders;

		let instancePromise: TPromise<ITerminalInstance>;
		if (folders.length <= 1) {
			// Allow terminal service to handle the path when there is only a
			// single root
			instancePromise = TPromise.as(this.terminalService.createInstance(undefined, true));
		} else {
<<<<<<< HEAD
			instancePromise = this.commandService.executeCommand(PICK_WORKSPACE_FOLDER_COMMAND_ID).then(workspace => {
=======
			const options: IPickOptions = {
				placeHolder: nls.localize('workbench.action.terminal.newWorkspacePlaceholder', "Select current working directory for new terminal")
			};
			instancePromise = this.commandService.executeCommand(PICK_WORKSPACE_FOLDER_COMMAND, [options]).then(workspace => {
>>>>>>> 8f015e56
				if (!workspace) {
					// Don't create the instance if the workspace picker was canceled
					return null;
				}
				return this.terminalService.createInstance({ cwd: workspace.uri.fsPath }, true);
			});
		}

		return instancePromise.then(instance => {
			if (!instance) {
				return TPromise.as(void 0);
			}
			this.terminalService.setActiveInstance(instance);
			return this.terminalService.showPanel(true);
		});
	}
}

export class CreateNewInActiveWorkspaceTerminalAction extends Action {

	public static readonly ID = 'workbench.action.terminal.newInActiveWorkspace';
	public static readonly LABEL = nls.localize('workbench.action.terminal.newInActiveWorkspace', "Create New Integrated Terminal (In Active Workspace)");

	constructor(
		id: string, label: string,
		@ITerminalService private terminalService: ITerminalService
	) {
		super(id, label);
	}

	public run(event?: any): TPromise<any> {
		const instance = this.terminalService.createInstance(undefined, true);
		if (!instance) {
			return TPromise.as(void 0);
		}
		this.terminalService.setActiveInstance(instance);
		return this.terminalService.showPanel(true);
	}
}

export class FocusActiveTerminalAction extends Action {

	public static readonly ID = 'workbench.action.terminal.focus';
	public static readonly LABEL = nls.localize('workbench.action.terminal.focus', "Focus Terminal");

	constructor(
		id: string, label: string,
		@ITerminalService private terminalService: ITerminalService
	) {
		super(id, label);
	}

	public run(event?: any): TPromise<any> {
		const instance = this.terminalService.getActiveOrCreateInstance(true);
		if (!instance) {
			return TPromise.as(void 0);
		}
		this.terminalService.setActiveInstance(instance);
		return this.terminalService.showPanel(true);
	}
}

export class FocusNextTerminalAction extends Action {

	public static readonly ID = 'workbench.action.terminal.focusNext';
	public static readonly LABEL = nls.localize('workbench.action.terminal.focusNext', "Focus Next Terminal");

	constructor(
		id: string, label: string,
		@ITerminalService private terminalService: ITerminalService
	) {
		super(id, label);
	}

	public run(event?: any): TPromise<any> {
		this.terminalService.setActiveInstanceToNext();
		return this.terminalService.showPanel(true);
	}
}

export class FocusPreviousTerminalAction extends Action {

	public static readonly ID = 'workbench.action.terminal.focusPrevious';
	public static readonly LABEL = nls.localize('workbench.action.terminal.focusPrevious', "Focus Previous Terminal");

	constructor(
		id: string, label: string,
		@ITerminalService private terminalService: ITerminalService
	) {
		super(id, label);
	}

	public run(event?: any): TPromise<any> {
		this.terminalService.setActiveInstanceToPrevious();
		return this.terminalService.showPanel(true);
	}
}
export class TerminalPasteAction extends Action {

	public static readonly ID = 'workbench.action.terminal.paste';
	public static readonly LABEL = nls.localize('workbench.action.terminal.paste', "Paste into Active Terminal");

	constructor(
		id: string, label: string,
		@ITerminalService private terminalService: ITerminalService
	) {
		super(id, label);
	}

	public run(event?: any): TPromise<any> {
		const instance = this.terminalService.getActiveOrCreateInstance();
		if (instance) {
			instance.paste();
		}
		return TPromise.as(void 0);
	}
}

export class SelectDefaultShellWindowsTerminalAction extends Action {

	public static readonly ID = 'workbench.action.terminal.selectDefaultShell';
	public static readonly LABEL = nls.localize('workbench.action.terminal.DefaultShell', "Select Default Shell");

	constructor(
		id: string, label: string,
		@ITerminalService private terminalService: ITerminalService
	) {
		super(id, label);
	}

	public run(event?: any): TPromise<any> {
		return this.terminalService.selectDefaultWindowsShell();
	}
}

export class RunSelectedTextInTerminalAction extends Action {

	public static readonly ID = 'workbench.action.terminal.runSelectedText';
	public static readonly LABEL = nls.localize('workbench.action.terminal.runSelectedText', "Run Selected Text In Active Terminal");

	constructor(
		id: string, label: string,
		@ICodeEditorService private codeEditorService: ICodeEditorService,
		@ITerminalService private terminalService: ITerminalService
	) {
		super(id, label);
	}

	public run(event?: any): TPromise<any> {
		const instance = this.terminalService.getActiveOrCreateInstance();
		if (!instance) {
			return TPromise.as(void 0);
		}
		let editor = this.codeEditorService.getFocusedCodeEditor();
		if (!editor) {
			return TPromise.as(void 0);
		}
		let selection = editor.getSelection();
		let text: string;
		if (selection.isEmpty()) {
			text = editor.getModel().getLineContent(selection.selectionStartLineNumber).trim();
		} else {
			let endOfLinePreference = os.EOL === '\n' ? EndOfLinePreference.LF : EndOfLinePreference.CRLF;
			text = editor.getModel().getValueInRange(selection, endOfLinePreference);
		}
		instance.sendText(text, true);
		return this.terminalService.showPanel();
	}
}

export class RunActiveFileInTerminalAction extends Action {

	public static readonly ID = 'workbench.action.terminal.runActiveFile';
	public static readonly LABEL = nls.localize('workbench.action.terminal.runActiveFile', "Run Active File In Active Terminal");

	constructor(
		id: string, label: string,
		@ICodeEditorService private codeEditorService: ICodeEditorService,
		@ITerminalService private terminalService: ITerminalService,
		@IMessageService private messageService: IMessageService
	) {
		super(id, label);
	}

	public run(event?: any): TPromise<any> {
		const instance = this.terminalService.getActiveOrCreateInstance();
		if (!instance) {
			return TPromise.as(void 0);
		}
		const editor = this.codeEditorService.getFocusedCodeEditor();
		if (!editor) {
			return TPromise.as(void 0);
		}
		const uri = editor.getModel().uri;
		if (uri.scheme !== 'file') {
			this.messageService.show(Severity.Warning, nls.localize('workbench.action.terminal.runActiveFile.noFile', 'Only files on disk can be run in the terminal'));
			return TPromise.as(void 0);
		}
		instance.sendText(uri.fsPath, true);
		return this.terminalService.showPanel();
	}
}

export class SwitchTerminalInstanceAction extends Action {

	public static readonly ID = 'workbench.action.terminal.switchTerminalInstance';
	public static readonly LABEL = nls.localize('workbench.action.terminal.switchTerminalInstance', "Switch Terminal Instance");

	constructor(
		id: string, label: string,
		@ITerminalService private terminalService: ITerminalService
	) {
		super(SwitchTerminalInstanceAction.ID, SwitchTerminalInstanceAction.LABEL);
		this.class = 'terminal-action switch-terminal-instance';
	}

	public run(item?: string): TPromise<any> {
		if (!item || !item.split) {
			return TPromise.as(null);
		}
		const selectedTerminalIndex = parseInt(item.split(':')[0], 10) - 1;
		this.terminalService.setActiveInstanceByIndex(selectedTerminalIndex);
		return this.terminalService.showPanel(true);
	}
}

export class SwitchTerminalInstanceActionItem extends SelectActionItem {

	constructor(
		action: IAction,
		@ITerminalService private terminalService: ITerminalService,
		@IThemeService themeService: IThemeService,
		@IContextViewService contextViewService: IContextViewService
	) {
		super(null, action, terminalService.getInstanceLabels(), terminalService.activeTerminalInstanceIndex, contextViewService);

		this.toDispose.push(terminalService.onInstancesChanged(this._updateItems, this));
		this.toDispose.push(terminalService.onActiveInstanceChanged(this._updateItems, this));
		this.toDispose.push(terminalService.onInstanceTitleChanged(this._updateItems, this));
		this.toDispose.push(attachSelectBoxStyler(this.selectBox, themeService));
	}

	private _updateItems(): void {
		this.setOptions(this.terminalService.getInstanceLabels(), this.terminalService.activeTerminalInstanceIndex);
	}
}

export class ScrollDownTerminalAction extends Action {

	public static readonly ID = 'workbench.action.terminal.scrollDown';
	public static readonly LABEL = nls.localize('workbench.action.terminal.scrollDown', "Scroll Down (Line)");

	constructor(
		id: string, label: string,
		@ITerminalService private terminalService: ITerminalService
	) {
		super(id, label);
	}

	public run(event?: any): TPromise<any> {
		let terminalInstance = this.terminalService.getActiveInstance();
		if (terminalInstance) {
			terminalInstance.scrollDownLine();
		}
		return TPromise.as(void 0);
	}
}

export class ScrollDownPageTerminalAction extends Action {

	public static readonly ID = 'workbench.action.terminal.scrollDownPage';
	public static readonly LABEL = nls.localize('workbench.action.terminal.scrollDownPage', "Scroll Down (Page)");

	constructor(
		id: string, label: string,
		@ITerminalService private terminalService: ITerminalService
	) {
		super(id, label);
	}

	public run(event?: any): TPromise<any> {
		let terminalInstance = this.terminalService.getActiveInstance();
		if (terminalInstance) {
			terminalInstance.scrollDownPage();
		}
		return TPromise.as(void 0);
	}
}

export class ScrollToBottomTerminalAction extends Action {

	public static readonly ID = 'workbench.action.terminal.scrollToBottom';
	public static readonly LABEL = nls.localize('workbench.action.terminal.scrollToBottom', "Scroll to Bottom");

	constructor(
		id: string, label: string,
		@ITerminalService private terminalService: ITerminalService
	) {
		super(id, label);
	}

	public run(event?: any): TPromise<any> {
		let terminalInstance = this.terminalService.getActiveInstance();
		if (terminalInstance) {
			terminalInstance.scrollToBottom();
		}
		return TPromise.as(void 0);
	}
}

export class ScrollUpTerminalAction extends Action {

	public static readonly ID = 'workbench.action.terminal.scrollUp';
	public static readonly LABEL = nls.localize('workbench.action.terminal.scrollUp', "Scroll Up (Line)");

	constructor(
		id: string, label: string,
		@ITerminalService private terminalService: ITerminalService
	) {
		super(id, label);
	}

	public run(event?: any): TPromise<any> {
		let terminalInstance = this.terminalService.getActiveInstance();
		if (terminalInstance) {
			terminalInstance.scrollUpLine();
		}
		return TPromise.as(void 0);
	}
}

export class ScrollUpPageTerminalAction extends Action {

	public static readonly ID = 'workbench.action.terminal.scrollUpPage';
	public static readonly LABEL = nls.localize('workbench.action.terminal.scrollUpPage', "Scroll Up (Page)");

	constructor(
		id: string, label: string,
		@ITerminalService private terminalService: ITerminalService
	) {
		super(id, label);
	}

	public run(event?: any): TPromise<any> {
		let terminalInstance = this.terminalService.getActiveInstance();
		if (terminalInstance) {
			terminalInstance.scrollUpPage();
		}
		return TPromise.as(void 0);
	}
}

export class ScrollToTopTerminalAction extends Action {

	public static readonly ID = 'workbench.action.terminal.scrollToTop';
	public static readonly LABEL = nls.localize('workbench.action.terminal.scrollToTop', "Scroll to Top");

	constructor(
		id: string, label: string,
		@ITerminalService private terminalService: ITerminalService
	) {
		super(id, label);
	}

	public run(event?: any): TPromise<any> {
		let terminalInstance = this.terminalService.getActiveInstance();
		if (terminalInstance) {
			terminalInstance.scrollToTop();
		}
		return TPromise.as(void 0);
	}
}

export class ClearTerminalAction extends Action {

	public static readonly ID = 'workbench.action.terminal.clear';
	public static readonly LABEL = nls.localize('workbench.action.terminal.clear', "Clear");

	constructor(
		id: string, label: string,
		@ITerminalService private terminalService: ITerminalService
	) {
		super(id, label);
	}

	public run(event?: any): TPromise<any> {
		let terminalInstance = this.terminalService.getActiveInstance();
		if (terminalInstance) {
			terminalInstance.clear();
		}
		return TPromise.as(void 0);
	}
}

export class AllowWorkspaceShellTerminalCommand extends Action {

	public static readonly ID = 'workbench.action.terminal.allowWorkspaceShell';
	public static readonly LABEL = nls.localize('workbench.action.terminal.allowWorkspaceShell', "Allow Workspace Shell Configuration");

	constructor(
		id: string, label: string,
		@ITerminalService private terminalService: ITerminalService
	) {
		super(id, label);
	}

	public run(event?: any): TPromise<any> {
		this.terminalService.setWorkspaceShellAllowed(true);
		return TPromise.as(void 0);
	}
}

export class DisallowWorkspaceShellTerminalCommand extends Action {

	public static readonly ID = 'workbench.action.terminal.disallowWorkspaceShell';
	public static readonly LABEL = nls.localize('workbench.action.terminal.disallowWorkspaceShell', "Disallow Workspace Shell Configuration");

	constructor(
		id: string, label: string,
		@ITerminalService private terminalService: ITerminalService
	) {
		super(id, label);
	}

	public run(event?: any): TPromise<any> {
		this.terminalService.setWorkspaceShellAllowed(false);
		return TPromise.as(void 0);
	}
}

export class RenameTerminalAction extends Action {

	public static readonly ID = 'workbench.action.terminal.rename';
	public static readonly LABEL = nls.localize('workbench.action.terminal.rename', "Rename");

	constructor(
		id: string, label: string,
		@IQuickOpenService protected quickOpenService: IQuickOpenService,
		@ITerminalService protected terminalService: ITerminalService
	) {
		super(id, label);
	}

	public run(terminal?: TerminalEntry): TPromise<any> {
		const terminalInstance = terminal ? this.terminalService.getInstanceFromIndex(parseInt(terminal.getLabel().split(':')[0], 10) - 1) : this.terminalService.getActiveInstance();
		if (!terminalInstance) {
			return TPromise.as(void 0);
		}
		return this.quickOpenService.input({
			value: terminalInstance.title,
			prompt: nls.localize('workbench.action.terminal.rename.prompt', "Enter terminal name"),
		}).then(name => {
			if (name) {
				terminalInstance.setTitle(name, false);
			}
		});
	}
}

export class FocusTerminalFindWidgetAction extends Action {

	public static readonly ID = 'workbench.action.terminal.focusFindWidget';
	public static readonly LABEL = nls.localize('workbench.action.terminal.focusFindWidget', "Focus Find Widget");

	constructor(
		id: string, label: string,
		@ITerminalService private terminalService: ITerminalService
	) {
		super(id, label);
	}

	public run(): TPromise<any> {
		return this.terminalService.focusFindWidget();
	}
}

export class HideTerminalFindWidgetAction extends Action {

	public static readonly ID = 'workbench.action.terminal.hideFindWidget';
	public static readonly LABEL = nls.localize('workbench.action.terminal.hideFindWidget', "Hide Find Widget");

	constructor(
		id: string, label: string,
		@ITerminalService private terminalService: ITerminalService
	) {
		super(id, label);
	}

	public run(): TPromise<any> {
		return TPromise.as(this.terminalService.hideFindWidget());
	}
}

export class ShowNextFindTermTerminalFindWidgetAction extends Action {

	public static readonly ID = 'workbench.action.terminal.findWidget.history.showNext';
	public static readonly LABEL = nls.localize('nextTerminalFindTerm', "Show Next Find Term");

	constructor(
		id: string, label: string,
		@ITerminalService private terminalService: ITerminalService
	) {
		super(id, label);
	}

	public run(): TPromise<any> {
		return TPromise.as(this.terminalService.showNextFindTermFindWidget());
	}
}

export class ShowPreviousFindTermTerminalFindWidgetAction extends Action {

	public static readonly ID = 'workbench.action.terminal.findWidget.history.showPrevious';
	public static readonly LABEL = nls.localize('previousTerminalFindTerm', "Show Previous Find Term");

	constructor(
		id: string, label: string,
		@ITerminalService private terminalService: ITerminalService
	) {
		super(id, label);
	}

	public run(): TPromise<any> {
		return TPromise.as(this.terminalService.showPreviousFindTermFindWidget());
	}
}


export class QuickOpenActionTermContributor extends ActionBarContributor {

	constructor(
		@IInstantiationService private instantiationService: IInstantiationService
	) {
		super();
	}

	public getActions(context: any): IAction[] {
		let actions: Action[] = [];
		if (context.element instanceof TerminalEntry) {
			actions.push(this.instantiationService.createInstance(RenameTerminalQuickOpenAction, RenameTerminalQuickOpenAction.ID, RenameTerminalQuickOpenAction.LABEL, context.element));
			actions.push(this.instantiationService.createInstance(QuickKillTerminalAction, QuickKillTerminalAction.ID, QuickKillTerminalAction.LABEL, context.element));
		}
		return actions;
	}

	public hasActions(context: any): boolean {
		return true;
	}
}

export class QuickOpenTermAction extends Action {

	public static readonly ID = 'workbench.action.quickOpenTerm';
	public static readonly LABEL = nls.localize('quickOpenTerm', "Switch Active Terminal");

	constructor(
		id: string,
		label: string,
		@IQuickOpenService private quickOpenService: IQuickOpenService
	) {
		super(id, label);
	}

	public run(): TPromise<void> {
		return this.quickOpenService.show(TERMINAL_PICKER_PREFIX, null);
	}
}

export class RenameTerminalQuickOpenAction extends RenameTerminalAction {

	constructor(
		id: string, label: string,
		private terminal: TerminalEntry,
		@IQuickOpenService quickOpenService: IQuickOpenService,
		@ITerminalService terminalService: ITerminalService
	) {
		super(id, label, quickOpenService, terminalService);
		this.class = 'quick-open-terminal-configure';
	}

	public run(): TPromise<any> {
		super.run(this.terminal)
			// This timeout is needed to make sure the previous quickOpen has time to close before we show the next one
			.then(() => TPromise.timeout(50))
			.then(result => this.quickOpenService.show(TERMINAL_PICKER_PREFIX, null));
		return TPromise.as(null);
	}
}<|MERGE_RESOLUTION|>--- conflicted
+++ resolved
@@ -221,14 +221,10 @@
 			// single root
 			instancePromise = TPromise.as(this.terminalService.createInstance(undefined, true));
 		} else {
-<<<<<<< HEAD
-			instancePromise = this.commandService.executeCommand(PICK_WORKSPACE_FOLDER_COMMAND_ID).then(workspace => {
-=======
 			const options: IPickOptions = {
 				placeHolder: nls.localize('workbench.action.terminal.newWorkspacePlaceholder', "Select current working directory for new terminal")
 			};
-			instancePromise = this.commandService.executeCommand(PICK_WORKSPACE_FOLDER_COMMAND, [options]).then(workspace => {
->>>>>>> 8f015e56
+			instancePromise = this.commandService.executeCommand(PICK_WORKSPACE_FOLDER_COMMAND_ID, [options]).then(workspace => {
 				if (!workspace) {
 					// Don't create the instance if the workspace picker was canceled
 					return null;
