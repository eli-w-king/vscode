--- conflicted
+++ resolved
@@ -9,17 +9,8 @@
 
 import strings = require('vs/base/common/strings');
 import arrays = require('vs/base/common/arrays');
-<<<<<<< HEAD
+import nls = require('vs/nls');
 import {isEmptyElement} from 'vs/languages/html/common/htmlEmptyTagsShared';
-=======
-import nls = require('vs/nls');
-
-var emptyElements:string[] = ['area', 'base', 'br', 'col', 'embed', 'hr', 'img', 'input', 'keygen', 'link', 'menuitem', 'meta', 'param', 'source', 'track', 'wbr'];
-
-export function isEmptyElement(e: string) : boolean {
-	return arrays.binarySearch(emptyElements, e,(s1: string, s2: string) => s1.localeCompare(s2)) >= 0;
-}
->>>>>>> d194e659
 
 export interface IHTMLTagProvider {
 	collectTags(collector: (tag:string, label:string) => void): void;
