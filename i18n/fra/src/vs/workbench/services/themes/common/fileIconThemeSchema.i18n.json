{
	"": [
		"--------------------------------------------------------------------------------------------",
		"Copyright (c) Microsoft Corporation. All rights reserved.",
		"Licensed under the MIT License. See License.txt in the project root for license information.",
		"--------------------------------------------------------------------------------------------",
		"Do not edit this file. It is machine generated."
	],
	"schema.folderExpanded": "Icône de dossier des dossiers développés. L'icône du dossier développé est facultative. En l'absence de définition, l'icône définie pour le dossier est affichée.",
	"schema.folder": "Icône de dossier des dossiers réduits. Si folderExpanded n'est pas défini, s'applique aussi aux dossiers développés.",
	"schema.file": "Icône de fichier par défaut, affichée pour tous les fichiers qui ne correspondent à aucune extension, aucun nom de fichier ou aucun ID de langue.",
	"schema.folderNames": "Associe des noms de dossiers à des icônes. La clé de l'objet est le nom de dossier, à l'exclusion des segments du chemin. Aucun modèle ou caractère générique n'est autorisé. La correspondance du nom de dossier ne respecte pas la casse.",
	"schema.folderName": "ID de la définition d'icône de l'association.",
	"schema.folderNamesExpanded": "Associe des noms de dossiers à des icônes pour les dossiers développés. La clé de l'objet est le nom de dossier, à l'exclusion des segments du chemin. Aucun modèle ou caractère générique n'est autorisé. La correspondance du nom de dossier ne respecte pas la casse.",
	"schema.folderNameExpanded": "ID de la définition d'icône de l'association.",
	"schema.fileExtensions": "Associe des extensions de fichier à des icônes. La clé de l'objet est le nom de l'extension de fichier. Le nom d'extension est le dernier segment d'un nom de fichier situé après le dernier point (à l'exclusion du point). Les extensions sont comparées sans respect de la casse.",
	"schema.fileExtension": "ID de la définition d'icône de l'association.",
	"schema.fileNames": "Associe des noms de fichiers à des icônes. La clé de l'objet est le nom de fichier complet, à l'exclusion des segments du chemin. Le nom de fichier peut inclure des points et une éventuelle extension de fichier. Aucun modèle ou caractère générique n'est autorisé. La correspondance du nom de fichier ne respecte pas la casse.",
	"schema.fileName": "ID de la définition d'icône de l'association.",
	"schema.languageIds": "Associe des langages à des icônes. La clé de l'objet est l'ID de langage défini dans le point de contribution du langage.",
	"schema.languageId": "ID de la définition d'icône de l'association.",
	"schema.fonts": "Polices utilisées dans les définitions d'icônes.",
	"schema.id": "ID de la police.",
<<<<<<< HEAD
=======
	"schema.src": "L’emplacement de la police.",
>>>>>>> 8647b7c1
	"schema.font-path": "Chemin de la police, par rapport au fichier de thème d'icône actuel.",
	"schema.font-format": "Format de la police.",
	"schema.font-weight": "Poids de la police.",
	"schema.font-sstyle": "Style de la police.",
	"schema.font-size": "Taille par défaut de la police.",
	"schema.iconDefinitions": "Description de toutes les icônes utilisables durant l'association de fichiers à des icônes.",
	"schema.iconDefinition": "Définition d'icône. La clé de l'objet est l'ID de la définition.",
	"schema.iconPath": "Quand le format SVG ou PNG est utilisé : chemin de l'image. Le chemin est relatif au fichier du jeu d'icônes.",
	"schema.fontCharacter": "Quand une police de type glyphe est employée : caractère de police à utiliser.",
	"schema.fontColor": "Quand une police de type glyphe est employée : couleur à utiliser.",
	"schema.fontSize": "Quand une police est utilisée : taille de police en pourcentage par rapport à la police du texte. En l'absence de définition, la taille de la définition de police est utilisée par défaut.",
	"schema.fontId": "Quand une police est employée : ID de la police. En l'absence de définition, la première définition de police est utilisée par défaut.",
	"schema.light": "Associations facultatives des icônes de fichiers dans les thèmes de couleur claire.",
	"schema.highContrast": "Associations facultatives des icônes de fichiers dans les thèmes de couleur à contraste élevé.",
	"schema.hidesExplorerArrows": "Détermine si les flèches de l’Explorateur de fichier doivent être masquées lorsque ce thème est actif."
}<|MERGE_RESOLUTION|>--- conflicted
+++ resolved
@@ -21,10 +21,7 @@
 	"schema.languageId": "ID de la définition d'icône de l'association.",
 	"schema.fonts": "Polices utilisées dans les définitions d'icônes.",
 	"schema.id": "ID de la police.",
-<<<<<<< HEAD
-=======
 	"schema.src": "L’emplacement de la police.",
->>>>>>> 8647b7c1
 	"schema.font-path": "Chemin de la police, par rapport au fichier de thème d'icône actuel.",
 	"schema.font-format": "Format de la police.",
 	"schema.font-weight": "Poids de la police.",
